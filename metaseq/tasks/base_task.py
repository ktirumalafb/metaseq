# Copyright (c) Meta Platforms, Inc. and affiliates. All Rights Reserved.
#
# This source code is licensed under the MIT license found in the
# LICENSE file in the root directory of this source tree.

import logging
import warnings
from argparse import Namespace
from typing import Any, Callable, Dict, List

import torch
from omegaconf import DictConfig

from metaseq import metrics, search, tokenizer, utils
from metaseq.data import Dictionary, BaseDataset, data_utils, encoders, iterators
from metaseq.dataclass import MetaseqDataclass
from metaseq.dataclass.utils import gen_parser_from_dataclass

logger = logging.getLogger(__name__)


class StatefulContainer(object):

    _state: Dict[str, Any] = dict()
    _factories: Dict[str, Callable[[], Any]] = dict()

    def add_factory(self, name, factory: Callable[[], Any]):
        self._factories[name] = factory

    def merge_state_dict(self, state_dict: Dict[str, Any]):
        self._state.update(state_dict)

    @property
    def state_dict(self) -> Dict[str, Any]:
        return self._state

    def __getattr__(self, name):
        if name not in self._state and name in self._factories:
            self._state[name] = self._factories[name]()

        if name in self._state:
            return self._state[name]

        raise AttributeError(f"Task state has no factory for attribute {name}")


class BaseTask(object):
    """
    Tasks store dictionaries and provide helpers for loading/iterating over
    Datasets, initializing the Model/Criterion and calculating the loss.

    Tasks have limited statefulness. In particular, state that needs to be
    saved to/loaded from checkpoints needs to be stored in the `self.state`
    :class:`StatefulContainer` object. For example::

        self.state.add_factory("dictionary", self.load_dictionary)
        print(self.state.dictionary)  # calls self.load_dictionary()

    This is necessary so that when loading checkpoints, we can properly
    recreate the task state after initializing the task instance.
    """

    @classmethod
    def add_args(cls, parser):
        """Add task-specific arguments to the parser."""
        dc = getattr(cls, "__dataclass", None)
        if dc is not None:
            gen_parser_from_dataclass(parser, dc())

    @staticmethod
    def logging_outputs_can_be_summed(criterion) -> bool:
        """
        Whether the logging outputs returned by `train_step` and `valid_step` can
        be summed across workers prior to calling `aggregate_logging_outputs`.
        Setting this to True will improves distributed training speed.
        """
        return criterion.logging_outputs_can_be_summed()

    cfg: MetaseqDataclass
    datasets: Dict[str, BaseDataset]
    dataset_to_epoch_iter: Dict[BaseDataset, Any]
    state: StatefulContainer = None

    def __init__(self, cfg: MetaseqDataclass, **kwargs):
        self.cfg = cfg
        self.datasets = dict()
        self.dataset_to_epoch_iter = dict()
        self.state = StatefulContainer()

    @classmethod
    def load_dictionary(cls, filename):
        """Load the dictionary from the filename

        Args:
            filename (str): the filename
        """
        return Dictionary.load(filename)

    @classmethod
    def build_dictionary(
        cls, filenames, workers=1, threshold=-1, nwords=-1, padding_factor=8
    ):
        """Build the dictionary

        Args:
            filenames (list): list of filenames
            workers (int): number of concurrent workers
            threshold (int): defines the minimum word count
            nwords (int): defines the total number of words in the final dictionary,
                including special symbols
            padding_factor (int): can be used to pad the dictionary size to be a
                multiple of 8, which is important on some hardware (e.g., Nvidia
                Tensor Cores).
        """
        d = Dictionary()
        for filename in filenames:
            Dictionary.add_file_to_dictionary(
                filename, d, tokenizer.tokenize_line, workers
            )
        d.finalize(threshold=threshold, nwords=nwords, padding_factor=padding_factor)
        return d

    @classmethod
    def setup_task(cls, cfg: DictConfig, **kwargs):
        """Setup the task (e.g., load dictionaries).

        Args:
            cfg (omegaconf.DictConfig): parsed command-line arguments
        """
        return cls(cfg, **kwargs)

    def load_dataset(
        self,
        split: str,
        combine: bool = False,
        task_cfg: MetaseqDataclass = None,
        **kwargs,
    ):
        """Load a given dataset split.

        Args:
            split (str): name of the split (e.g., train, valid, test)
            combine (bool): combines a split segmented into pieces into one dataset
            task_cfg (MetaseqDataclass): optional task configuration stored in the checkpoint that can be used
                                         to load datasets
        """
        raise NotImplementedError

    def dataset(self, split):
        """
        Return a loaded dataset split.

        Args:
            split (str): name of the split (e.g., train, valid, test)

        Returns:
            a :class:`~metaseq.data.BaseDataset` corresponding to *split*
        """
        from metaseq.data import BaseDataset

        if split not in self.datasets:
            raise KeyError("Dataset not loaded: " + split)
        if not isinstance(self.datasets[split], BaseDataset):
            raise TypeError("Datasets are expected to be of type BaseDataset")
        return self.datasets[split]

    def filter_indices_by_size(
        self, indices, dataset, max_positions=None, ignore_invalid_inputs=False
    ):
        """
        Filter examples that are too large

        Args:
            indices (np.array): original array of sample indices
            dataset (~metaseq.data.BaseDataset): dataset to batch
            max_positions (optional): max sentence length supported by the
                model (default: None).
            ignore_invalid_inputs (bool, optional): don't raise Exception for
                sentences that are too long (default: False).
        Returns:
            np.array: array of filtered sample indices
        """
        indices, ignored = dataset.filter_indices_by_size(indices, max_positions)
        if len(ignored) > 0:
            if not ignore_invalid_inputs:
                raise Exception(
                    (
                        "Size of sample #{} is invalid (={}) since max_positions={}, "
                        "skip this example with --skip-invalid-size-inputs-valid-test"
                    ).format(ignored[0], dataset.size(ignored[0]), max_positions)
                )
            logger.warning(
                (
                    "{:,} samples have invalid sizes and will be skipped, "
                    "max_positions={}, first few sample ids={}"
                ).format(len(ignored), max_positions, ignored[:10])
            )
        return indices

    def get_batch_iterator(
        self,
        dataset: BaseDataset,
        max_tokens=None,
        max_sentences=None,
        max_positions=None,
        ignore_invalid_inputs=False,
        required_batch_size_multiple=1,
        seed=1,
        num_shards=1,
        shard_id=0,
        num_workers=0,
        epoch=1,
        data_buffer_size=0,
        disable_iterator_cache=False,
        batch_by_size=True,
        skip_remainder_batch=False,
    ):
        """
        Get an iterator that yields batches of data from the given dataset.

        Args:
            dataset (~metaseq.data.BaseDataset): dataset to batch
            max_tokens (int, optional): max number of tokens in each batch
                (default: None).
            max_sentences (int, optional): max number of sentences in each
                batch (default: None).
            max_positions (optional): max sentence length supported by the
                model (default: None).
            ignore_invalid_inputs (bool, optional): don't raise Exception for
                sentences that are too long (default: False).
            required_batch_size_multiple (int, optional): require batch size to
                be a multiple of N (default: 1).
            seed (int, optional): seed for random number generator for
                reproducibility (default: 1).
            num_shards (int, optional): shard the data iterator into N
                shards (default: 1).
            shard_id (int, optional): which shard of the data iterator to
                return (default: 0).
            num_workers (int, optional): how many subprocesses to use for data
                loading. 0 means the data will be loaded in the main process
                (default: 0).
            epoch (int, optional): the epoch to start the iterator from
                (default: 1).
            data_buffer_size (int, optional): number of batches to
                preload (default: 0).
            disable_iterator_cache (bool, optional): don't cache the
                EpochBatchIterator
                (default: False).
            batch_by_size (bool, optional):
                batch sequences of similar length together to reduce padding.
                If false, each batch will be of size max_sentences.
            skip_remainder_batch (bool, optional): if set, discard the last
                batch in each training epoch, as the last batch is often smaller than
                    local_batch_size * distributed_word_size (default: ``True``).
        Returns:
            ~metaseq.iterators.EpochBatchIterator: a batched iterator over the
                given dataset split
        """
        if not disable_iterator_cache and dataset in self.dataset_to_epoch_iter:
            logger.debug("reusing EpochBatchIterator for epoch {}".format(epoch))
            return self.dataset_to_epoch_iter[dataset]

        assert isinstance(dataset, BaseDataset)

        # initialize the dataset with the correct starting epoch
        dataset.set_epoch(epoch)

        # get indices ordered by example size
        with data_utils.numpy_seed(seed):
            indices = dataset.ordered_indices()

        # filter examples that are too large
        if max_positions is not None:
            indices = self.filter_indices_by_size(
                indices, dataset, max_positions, ignore_invalid_inputs
            )

        if batch_by_size:
            # create mini-batches with given size constraints
            batch_sampler = dataset.batch_by_size(
                indices,
                max_tokens=max_tokens,
                max_sentences=max_sentences,
                required_batch_size_multiple=required_batch_size_multiple,
            )
        else:
            assert (
                max_sentences is not None
            ), "If batch_by_size=False, max_sentences must be passed. Got None"
            starts = indices[::max_sentences]
            batch_sampler = [indices[s : s + max_sentences] for s in starts]
        # return a reusable, sharded iterator
        epoch_iter = iterators.EpochBatchIterator(
            dataset=dataset,
            collate_fn=dataset.collater,
            batch_sampler=batch_sampler,
            seed=seed,
            num_shards=num_shards,
            shard_id=shard_id,
            num_workers=num_workers,
            epoch=epoch,
            buffer_size=data_buffer_size,
            skip_remainder_batch=skip_remainder_batch,
        )
        self.dataset_to_epoch_iter[dataset] = epoch_iter
        return epoch_iter

    def build_model(self, cfg: MetaseqDataclass):
        """
        Build the :class:`~metaseq.models.BaseModel` instance for this
        task.

        Args:
            cfg (MetaseqDataclass): configuration object

        Returns:
            a :class:`~metaseq.models.BaseModel` instance
        """
        from metaseq import models

        model = models.build_model(cfg, self)
        return model

    def build_criterion(self, cfg: DictConfig):
        """
        Build the :class:`~metaseq.criterions.BaseCriterion` instance for
        this task.

        Args:
            cfg (omegaconf.DictConfig): configration object

        Returns:
            a :class:`~metaseq.criterions.BaseCriterion` instance
        """
        from metaseq import criterions

        return criterions.build_criterion(cfg, self)

    def build_generator(
        self, models, args, seq_gen_cls=None, extra_gen_cls_kwargs=None
    ):

        if getattr(args, "score_reference", False):
            from metaseq.sequence_scorer import SequenceScorer

            return SequenceScorer(
                self.target_dictionary,
                compute_vocab_dist=getattr(args, "compute_vocab_dist", False),
            )

        from metaseq.sequence_generator import SequenceGenerator

        # Choose search strategy.
        sampling = getattr(args, "sampling", False)
        sampling_topk = getattr(args, "sampling_topk", -1)
        sampling_topp = getattr(args, "sampling_topp", -1.0)
        assert sampling_topk < 0 or sampling, "--sampling-topk requires --sampling"
        assert sampling_topp < 0 or sampling, "--sampling-topp requires --sampling"

        if sampling:
            search_strategy = search.Sampling(
                self.target_dictionary, sampling_topk, sampling_topp
            )
        else:
            search_strategy = search.BeamSearch(self.target_dictionary)

        extra_gen_cls_kwargs = extra_gen_cls_kwargs or {}
        if seq_gen_cls is None:
            seq_gen_cls = SequenceGenerator

        return seq_gen_cls(
            models,
            self.target_dictionary,
            beam_size=getattr(args, "beam", 5),
            max_len_a=getattr(args, "max_len_a", 0),
            max_len_b=getattr(args, "max_len_b", 200),
            min_len=getattr(args, "min_len", 1),
            temperature=getattr(args, "temperature", 1.0),
            search_strategy=search_strategy,
            **extra_gen_cls_kwargs,
        )

    def train_step(
        self, sample, model, criterion, optimizer, update_num, ignore_grad=False
    ):
        """
        Do forward and backward, and return the loss as computed by *criterion*
        for the given *model* and *sample*.

        Args:
            sample (dict): the mini-batch. The format is defined by the
                :class:`~metaseq.data.BaseDataset`.
            model (~metaseq.models.BaseModel): the model
            criterion (~metaseq.criterions.BaseCriterion): the criterion
            optimizer (~metaseq.optim.BaseOptimizer): the optimizer
            update_num (int): the current update
            ignore_grad (bool): multiply loss by 0 if this is set to True

        Returns:
            tuple:
                - the loss
                - the sample size, which is used as the denominator for the
                  gradient
                - logging outputs to display while training
        """
        model.train()
        model.set_num_updates(update_num)
        with torch.autograd.profiler.record_function("forward"):
            loss, sample_size, logging_output = criterion(model, sample)
        if ignore_grad:
            loss *= 0
        with torch.autograd.profiler.record_function("backward"):
            optimizer.backward(loss)
        return loss, sample_size, logging_output

    def valid_step(self, sample, model, criterion):
        model.eval()
        with torch.no_grad():
            loss, sample_size, logging_output = criterion(model, sample)
        return loss, sample_size, logging_output

    def optimizer_step(self, optimizer, model, update_num):
        optimizer.step()

    def build_dataset_for_inference(
        self, src_tokens: List[torch.Tensor], src_lengths: List[int], **kwargs
    ) -> torch.utils.data.Dataset:
        raise NotImplementedError

    def inference_step(self, generator, models, sample, prefix_tokens=None):
        with torch.no_grad():
            return generator.generate(models, sample, prefix_tokens=prefix_tokens)

    def begin_epoch(self, epoch, model):
        """Hook function called before the start of each epoch."""
        pass

    def begin_valid_epoch(self, epoch, model):
        """Hook function called before the start of each validation epoch."""
        pass

    def aggregate_logging_outputs(self, logging_outputs, criterion):
        """[deprecated] Aggregate logging outputs from data parallel training."""
        utils.deprecation_warning(
            "The aggregate_logging_outputs API is deprecated. "
            "Please use the reduce_metrics API instead."
        )
        with metrics.aggregate() as agg:
            self.reduce_metrics(logging_outputs, criterion)
            return agg.get_smoothed_values()

    def reduce_metrics(self, logging_outputs, criterion):
        """Aggregate logging outputs from data parallel training."""
        # backward compatibility for tasks that override aggregate_logging_outputs
        base_func = BaseTask.aggregate_logging_outputs
        self_func = getattr(self, "aggregate_logging_outputs").__func__
        if self_func is not base_func:
            utils.deprecation_warning(
                "Tasks should implement the reduce_metrics API. "
                "Falling back to deprecated aggregate_logging_outputs API."
            )
            agg_logging_outputs = self.aggregate_logging_outputs(
                logging_outputs, criterion
            )
            for k, v in agg_logging_outputs.items():
                metrics.log_scalar(k, v)
            return

        if not any("ntokens" in log for log in logging_outputs):
            warnings.warn(
                "ntokens not found in Criterion logging outputs, cannot log wpb or wps"
            )
        else:
            ntokens = sum(log.get("ntokens", 0) for log in logging_outputs)
            metrics.log_scalar("wpb", ntokens, priority=180, round=1)
            metrics.log_speed("wps", ntokens, priority=90, round=1)

        if not any("nsentences" in log for log in logging_outputs):
            warnings.warn(
                "nsentences not found in Criterion logging outputs, cannot log bsz"
            )
        else:
            nsentences = sum(log.get("nsentences", 0) for log in logging_outputs)
            metrics.log_scalar("bsz", nsentences, priority=190, round=1)

<<<<<<< HEAD
        # This should only be activated if we are doing data pruning for language modeling evaluation
        if self.args._name == "streaming_language_modeling" and ('compute_data_pruning_metrics' in self.args and self.args['compute_data_pruning_metrics']):
            criterion.__class__.reduce_metrics(logging_outputs, self.data_pruning_metrics, self.data_pruning_savedir)
        else:
            criterion.__class__.reduce_metrics(logging_outputs)
=======
        criterion.reduce_metrics(logging_outputs)
>>>>>>> 76109e4b

    def state_dict(self):
        if self.state is not None:
            return self.state.state_dict
        return {}

    def load_state_dict(self, state_dict: Dict[str, Any]):
        if self.state is not None:
            self.state.merge_state_dict(state_dict)

    def max_positions(self):
        """Return the max input length allowed by the task."""
        return None

    @property
    def source_dictionary(self):
        """Return the source :class:`~metaseq.data.Dictionary` (if applicable
        for this task)."""
        raise NotImplementedError

    @property
    def target_dictionary(self):
        """Return the target :class:`~metaseq.data.Dictionary` (if applicable
        for this task)."""
        raise NotImplementedError

    def build_tokenizer(self, args):
        """Build the pre-tokenizer for this task."""
        return encoders.build_tokenizer(args)

    def build_bpe(self, args):
        """Build the tokenizer for this task."""
        return encoders.build_bpe(args)

    def get_interactive_tokens_and_lengths(self, lines, encode_fn):
        tokens = [
            self.source_dictionary.encode_line(
                encode_fn(src_str), add_if_not_exist=False
            ).long()
            for src_str in lines
        ]
        lengths = [t.numel() for t in tokens]
        return tokens, lengths


class LegacyTask(BaseTask):
    def __init__(self, args: Namespace):
        self.args = args
        self.datasets = {}
        self.dataset_to_epoch_iter = {}

    @classmethod
    def setup_task(cls, args: Namespace, **kwargs):
        """Setup the task (e.g., load dictionaries).

        Args:
            args (argparse.Namespace): parsed command-line arguments
        """
        return cls(args, **kwargs)

    def build_model(self, args: Namespace):
        """
        Build the :class:`~metaseq.models.BaseModel` instance for this
        task.

        Args:
            args (argparse.Namespace): parsed command-line arguments

        Returns:
            a :class:`~metaseq.models.BaseModel` instance
        """
        from metaseq import models

        model = models.build_model(args, self)
        return model

    def build_criterion(self, args: Namespace):
        """
        Build the :class:`~metaseq.criterions.BaseCriterion` instance for
        this task.

        Args:
            args (argparse.Namespace): parsed command-line arguments

        Returns:
            a :class:`~metaseq.criterions.BaseCriterion` instance
        """
        from metaseq import criterions

        return criterions.build_criterion(args, self)<|MERGE_RESOLUTION|>--- conflicted
+++ resolved
@@ -406,7 +406,7 @@
         model.train()
         model.set_num_updates(update_num)
         with torch.autograd.profiler.record_function("forward"):
-            loss, sample_size, logging_output = criterion(model, sample)
+            loss, sample_size, logging_output = criterion(model, sample, compute_metrics=self.compute_data_pruning_metrics)
         if ignore_grad:
             loss *= 0
         with torch.autograd.profiler.record_function("backward"):
@@ -416,7 +416,7 @@
     def valid_step(self, sample, model, criterion):
         model.eval()
         with torch.no_grad():
-            loss, sample_size, logging_output = criterion(model, sample)
+            loss, sample_size, logging_output = criterion(model, sample, compute_metrics=self.compute_data_pruning_metrics)
         return loss, sample_size, logging_output
 
     def optimizer_step(self, optimizer, model, update_num):
@@ -483,15 +483,11 @@
             nsentences = sum(log.get("nsentences", 0) for log in logging_outputs)
             metrics.log_scalar("bsz", nsentences, priority=190, round=1)
 
-<<<<<<< HEAD
         # This should only be activated if we are doing data pruning for language modeling evaluation
         if self.args._name == "streaming_language_modeling" and ('compute_data_pruning_metrics' in self.args and self.args['compute_data_pruning_metrics']):
             criterion.__class__.reduce_metrics(logging_outputs, self.data_pruning_metrics, self.data_pruning_savedir)
         else:
             criterion.__class__.reduce_metrics(logging_outputs)
-=======
-        criterion.reduce_metrics(logging_outputs)
->>>>>>> 76109e4b
 
     def state_dict(self):
         if self.state is not None:
